[package]
name = "redline-core"
version = "0.1.0"
edition = "2024"
authors = ["Parth Patel <parthspatel.nj@gmail.com>"]
license = ""
description = "A comprehensive text diffing library with extensible normalization and tokenization"
repository = "https://github.com/parthspatel/redline"
keywords = ["diff", "text", "nlp", "tokenization", "normalization"]
categories = ["text-processing", "algorithms"]

[lib]
name = "redline_core"
path = "src/lib.rs"

[[example]]
name = "basic_usage"
path = "examples/basic_usage.rs"

[[example]]
name = "advanced_pipeline"
path = "examples/advanced_pipeline.rs"

[[example]]
name = "analyzers_demo"
path = "examples/analyzers_demo.rs"

[[example]]
name = "spacy_syntactic_demo"
path = "examples/spacy_syntactic_demo.rs"
required-features = ["spacy"]

[[example]]
name = "bert_offline_online"
path = "examples/bert_offline_online.rs"

[dependencies]
# For Unicode normalization (accents removal)
unicode-normalization = "0.1"

# For BERT-based semantic analysis (optional, feature-gated)
rust-bert = { version = "0.23.0", optional = true }
tch = { version = "0.17.0", optional = true }
console = { version = "0.16", features = ["std"], optional = true }

# For statistical analysis (threshold learning)
ndarray = { version = "0.16.1", optional = true }
linfa = { version = "0.8.0", optional = true }
linfa-clustering = { version = "0.8.0", optional = true }

# For SpaCy integration (POS tagging, dependency parsing)
pyo3 = { version = "0.22", features = ["auto-initialize"], optional = true }

# For serialization of learned parameters
serde = { version = "1.0", features = ["derive"] }
serde_json = "1.0"


[features]
default = []
bert = ["rust-bert", "tch", "ndarray", "console"]
sklearn = ["ndarray", "linfa", "linfa-clustering"]
spacy = ["pyo3"]
<<<<<<< HEAD
full = ["ml-extras", "spacy"]
=======
full = ["sklearn", "spacy", "bert"]
>>>>>>> 68385daa

[dev-dependencies]
# For testing
criterion = "0.7.0"<|MERGE_RESOLUTION|>--- conflicted
+++ resolved
@@ -61,11 +61,7 @@
 bert = ["rust-bert", "tch", "ndarray", "console"]
 sklearn = ["ndarray", "linfa", "linfa-clustering"]
 spacy = ["pyo3"]
-<<<<<<< HEAD
-full = ["ml-extras", "spacy"]
-=======
 full = ["sklearn", "spacy", "bert"]
->>>>>>> 68385daa
 
 [dev-dependencies]
 # For testing
